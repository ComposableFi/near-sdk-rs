--- conflicted
+++ resolved
@@ -22,15 +22,10 @@
 mod promise;
 pub use promise::{Promise, PromiseOrValue};
 
-<<<<<<< HEAD
-mod abi;
-pub use abi::{Abi, AbiFunction, AbiParameter, AbiRoot, AbiSerializerType, AbiType};
-=======
 // Private types just used within macro generation, not stable to be used.
 #[doc(hidden)]
 #[path = "private/mod.rs"]
 pub mod __private;
->>>>>>> 8a2b2e19
 
 pub mod json_types;
 
