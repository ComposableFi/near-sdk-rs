--- conflicted
+++ resolved
@@ -24,12 +24,9 @@
   * This type will have `ValidAccountId`'s JSON (de)serialization and the borsh serialization will be equivalent to what it was previously
 * Initializes default for `BLOCKCHAIN_INTERFACE` to avoid requiring to initialize testing environment for tests that don't require custom blockchain interface configuration
   * This default only affects outside of `wasm32` environments and is optional/backwards compatible
-<<<<<<< HEAD
 * Deprecates `env::block_index` and replaces it with `env::block_height` for more consistent naming
-=======
 * Updates internal NFT traits to not move the underlying type for methods
   * This should not be a breaking change if using the `impl` macros, only if implementing manually
->>>>>>> e3792277
 * Makes `BLOCKCHAIN_INTERFACE` a concrete type and no longer exports it.
   * If for testing you need this mocked blockchain, `near_sdk::mock::with_mocked_blockchain` can be used
   * `near_sdk::env::take_blockchain_interface` is removed, as this interface is no longer optional
