# Changelog

## [unreleased]
* Implements new `LazyOption` type under `unstable` feature. Similar to `Lazy` but is optional to set a value. [PR 444](https://github.com/near/near-sdk-rs/pull/444).
* Move type aliases and core types to near-sdk to avoid coupling. [PR 415](https://github.com/near/near-sdk-rs/pull/415).
* Implements new `Lazy` type under the new `unstable` feature which is a lazily loaded storage value. [PR 409](https://github.com/near/near-sdk-rs/pull/409).
* fix(promise): `PromiseOrValue` now correctly sets `should_return` flag correctly on serialization. [PR 407](https://github.com/near/near-sdk-rs/pull/407).
* fix(tree_map): Correctly panic when range indices are exluded and `start > end`. [PR 392](https://github.com/near/near-sdk-rs/pull/392).
* Implement `FromStr` for json types to allow calling `.parse()` to convert them.
  * `ValidAccountId` [PR 391](https://github.com/near/near-sdk-rs/pull/391).
  * `Base58CryptoHash` [PR 398](https://github.com/near/near-sdk-rs/pull/398).
  * `Base58PublicKey` [PR 400](https://github.com/near/near-sdk-rs/pull/400).
* expose `cur_block` and `genesis_config` from `RuntimeStandalone` to configure simulation tests. [PR 390](https://github.com/near/near-sdk-rs/pull/390).
* fix(simulator): failing with long chains. [PR 385](https://github.com/near/near-sdk-rs/pull/385).
* Make block time configurable to sim contract tests. [PR 378](https://github.com/near/near-sdk-rs/pull/378).
<<<<<<< HEAD
* Set up global allocator by default for WASM architectures. [PR 429](https://github.com/near/near-sdk-rs/pull/429).
  * This removes the re-export of `wee_alloc` because if this feature is enabled, the allocator will already be set.
  * Deprecates `setup_alloc!` macro as this will be setup by default, as long as the `wee_alloc` feature is not specifically disabled. In this case, the allocator can be overriden to a custom one or set manually if intended.
=======
* Update `TreeMap` iterator implementation to avoid unnecessary storage reads. [PR 428](https://github.com/near/near-sdk-rs/pull/428).
>>>>>>> 5b939790

## `3.1.0` [04-06-2021]

* Updated dependencies for `near-sdk`
* Introduce trait `IntoStorageKey` and updating all persistent collections to take it instead of `Vec<u8>`.
  It's a non-breaking change.
* Introduce a macro derive `BorshStorageKey` that implements `IntoStorageKey` using borsh serialization. Example:
```rust
use near_sdk::BorshStorageKey;

#[derive(BorshSerialize, BorshStorageKey)]
enum StorageKey {
    Records,
    UniqueValues,
}

#[near_bindgen]
#[derive(BorshDeserialize, BorshSerialize, PanicOnDefault)]
pub struct StatusMessage {
    pub records: LookupMap<String, String>,
    pub unique_values: LookupSet<String>,
}

#[near_bindgen]
impl StatusMessage {
    #[init]
    pub fn new() -> Self {
        Self {
            records: LookupMap::new(StorageKey::Records),
            unique_values: LookupSet::new(StorageKey::UniqueValues),
        }
    }
}
```

## `3.0.1` [03-25-2021]

* Introduced `#[private]` method decorator, that verifies `predecessor_account_id() == current_account_id()`.
  NOTE: Usually, when a contract has to have a callback for a remote cross-contract call, this callback method should
  only be called by the contract itself. It's to avoid someone else calling it and messing the state. Pretty common pattern
  is to have an assert that validates that the direct caller (predecessor account ID) matches to the contract's account (current account ID).
* Added how to build contracts with reproducible builds.
* Added `log!` macro to log a string from a contract similar to `println!` macro.
* Added `test_utils` mod from `near_sdk` that contains a bunch of helper methods and structures, e.g.
    * `test_env` - simple test environment mod used internally.
    * Expanded `testing_env` to be able to pass promise results
    * Added `VMContextBuilder` to help construct a `VMContext` for tests
    * Added `get_logs` method that returns current logs from the contract execution.
    * **TEST_BREAKING** `env::created_receipts` moved to `test_utils::get_created_receipts`.
      `env` shouldn't contain testing methods.
    * Updated a few examples to use `log!` macro
* Added `#[derive(PanicOnDefault)]` that automatically implements `Default` trait that panics when called.
  This is helpful to prevent contracts from being initialized using `Default` by removing boilerplate code.
* Introduce `setup_alloc` macro that generates the same boilerplate as before, but also adds a #[cfg(target_arch = "wasm32")], which prevents the allocator from being used when the contract's main file is used in simulation testing.
* Introduce `Base58CryptoHash` and `CryptoHash` to represent `32` bytes slice of `u8`.
* Introduce `LazyOption` to keep a single large value with lazy deserialization.
* **BREAKING** `#[init]` now checks that the state is not initialized. This is expected behavior. To ignore state check you can call `#[init(ignore_state)]`
* NOTE: `3.0.0` is not published, due to tag conflicts on the `near-sdk-rs` repo.

## `2.0.1` [01-13-2021]

* Pinned version of `syn` crate to `=1.0.57`, since `1.0.58` introduced a breaking API change.

## `2.0.0` [08-25-2020]

### Contract changes

* Updated `status-message-collections` to use `LookupMap`
* **BREAKING** Updated `fungible-token` implementation to use `LookupMap`. It changes storage layout.

### API changes

* Introduce `LookupMap` and `LookupSet` that are faster implementations of `UnorderedMap` and `UnorderedSet`, but without support for iterators.
  Most read/lookup/write are done in 1 storage access instead of 2 or 3 for `Unordered*` implementations.
* **BREAKING** `Default` is removed from `near_sdk::collections` to avoid implicit state conflicts.
  Collections should be initialized by explicitly specifying prefix using `new` method.
* **BREAKING** `TreeMap` implementation was updated to use `LookupMap`.
  Previous `TreeMap` implementation was renamed to `LegacyTreeMap` and was deprecated.
  It should only be used if the contract was already deployed and state has to be compatible with the previous implementation.

## `1.0.1` [08-22-2020]

### Other changes

* Remove requirements for input args types to implement `serde::Serialize` and for return types to implement `serde::Deserialize`.

### Fix

* Bumped dependency version of `near-vm-logic` and `near-runtime-fees` to `2.0.0` that changed `VMLogic` interface.

## `1.0.0` [07-13-2020]

### Other changes

* Re-export common crates to be reused directly from `near_sdk`.
* Added `ValidAccountId` to `json_types` which validates the input string during deserialization to be a valid account ID.
* Added `Debug` to `Base58PublicKey`.
* Bumped dependency version of `borsh` to `0.7.0`.
* Bumped dependency version of `near-vm-logic` and `near-runtime-fees` to `1.0.0`.
* Implemented Debug trait for Vector collection that can be enabled with `expensive-debug` feature.

### Contract changes

* Use re-exported crate dependencies through `near_sdk` crate.

## `0.11.0` [06-08-2020]

### API breaking changes

* Renamed `Map` to `UnorderedMap` and `Set` to `UnorderedSet` to reflect that one cannot rely on the order of the elements in them. In this PR and in https://github.com/near/near-sdk-rs/pull/154

### Other changes

* Added ordered tree implementation based on AVL, see `TreeMap`. https://github.com/near/near-sdk-rs/pull/154

* Made module generated by `ext_contract` macro public, providing more flexibility for the usage: https://github.com/near/near-sdk-rs/pull/150

### Contract changes

* Fungible token now requires from the users to transfer NEAR tokens to pay for the storage increase to prevent the contract from locking the users from operating on it. https://github.com/near/near-sdk-rs/pull/173
* Renaming method of fungible token `set_allowance` => `inc_allowance`. Added `dec_allowance` method. https://github.com/near/near-sdk-rs/pull/174
* Remove possibility to do self-transfer in fungible token. https://github.com/near/near-sdk-rs/pull/176
* Improving fungible token comments https://github.com/near/near-sdk-rs/pull/177
* Add account check to `get_balance` in fungible token https://github.com/near/near-sdk-rs/pull/175
* In fungible token remove account from storage if its balance is 0 https://github.com/near/near-sdk-rs/pull/179<|MERGE_RESOLUTION|>--- conflicted
+++ resolved
@@ -13,13 +13,10 @@
 * expose `cur_block` and `genesis_config` from `RuntimeStandalone` to configure simulation tests. [PR 390](https://github.com/near/near-sdk-rs/pull/390).
 * fix(simulator): failing with long chains. [PR 385](https://github.com/near/near-sdk-rs/pull/385).
 * Make block time configurable to sim contract tests. [PR 378](https://github.com/near/near-sdk-rs/pull/378).
-<<<<<<< HEAD
 * Set up global allocator by default for WASM architectures. [PR 429](https://github.com/near/near-sdk-rs/pull/429).
   * This removes the re-export of `wee_alloc` because if this feature is enabled, the allocator will already be set.
   * Deprecates `setup_alloc!` macro as this will be setup by default, as long as the `wee_alloc` feature is not specifically disabled. In this case, the allocator can be overriden to a custom one or set manually if intended.
-=======
 * Update `TreeMap` iterator implementation to avoid unnecessary storage reads. [PR 428](https://github.com/near/near-sdk-rs/pull/428).
->>>>>>> 5b939790
 
 ## `3.1.0` [04-06-2021]
 
